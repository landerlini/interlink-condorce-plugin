--- conflicted
+++ resolved
@@ -159,11 +159,7 @@
         self.logger.info(f"Delete pod {pod} [{get_readable_jobid(pod)}]")
         if self._redis:
             self._redis.hset('pod:status', get_readable_jobid(pod), 'deleting')
-<<<<<<< HEAD
-        async with (self.nats_connection() as nc):
-=======
         async with self.nats_connection() as nc:
->>>>>>> 56748ea3
             start = time.monotonic_ns()
             delete_subject = ".".join((self._nats_subject, "delete", get_readable_jobid(pod)))
             delete_response = NatsResponse.from_nats(
