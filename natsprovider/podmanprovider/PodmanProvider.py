--- conflicted
+++ resolved
@@ -23,25 +23,6 @@
 from .volumes import BindVolume, TmpFS
 
 class PodmanProvider(BaseNatsProvider):
-<<<<<<< HEAD
-    def __init__(
-            self,
-            build_config: BuildConfig,
-            **kwargs,
-    ):
-        self._volumes = copy(build_config.volumes)
-        build_config.volumes.scratch_area = "/scratch"
-        build_config.volumes.apptainer_cachedir = "/cache"
-        build_config.volumes.image_dir = "/images"
-        self._sandbox = cfg.LOCAL_SANDBOX
-
-        BaseNatsProvider.__init__(
-            self,
-            build_config=build_config,
-            **kwargs
-        )
-        self._podman_base_url = cfg.PODMAN_BASE_URL
-=======
     def __init__(self, **kwargs):
         BaseNatsProvider.__init__(self, **kwargs)
 
@@ -60,7 +41,6 @@
         build_config.volumes.scratch_area = "/scratch"
         build_config.volumes.apptainer_cachedir = "/cache"
         build_config.volumes.image_dir = "/images"
->>>>>>> 741d01a0
 
         if len(build_config.volumes.additional_directories_in_path):
             self.logger.warning(
