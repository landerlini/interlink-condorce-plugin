import argparse
from multiprocessing import Process
import os
import string
import logging
import asyncio
from signal import SIGINT, SIGTERM
from argparse import ArgumentParser

from . import configuration as cfg
from .BaseNatsProvider import BaseNatsProvider
from .apptainer_cmd_builder import BuildConfig
from .utils import Resources

__version__ = "0.0.0"
MISSING_BUILD_CONFIG_ERROR_CODE = 127

class AllProviders:
    @staticmethod
    def condor(**kwargs):
        from .condor.CondorProvider import CondorProvider
        return CondorProvider(**kwargs)

    @staticmethod
    def podman(**kwargs):
        from .podmanprovider.PodmanProvider import PodmanProvider
        return PodmanProvider(**kwargs)

    @staticmethod
<<<<<<< HEAD
    def interlink(**kwargs):
        from .kubernetesprovider.KubernetesProvider import KubernetesProvider
        return KubernetesProvider(**kwargs)

    @staticmethod
    def slurm(**kwargs):
        from .slurmprovider.SlurmProvider import SlurmProvider
        return SlurmProvider(**kwargs)
=======
    def kubernetes(**kwargs):
        from .kubernetesprovider.KubernetesProvider import KubernetesProvider
        return KubernetesProvider(**kwargs)
>>>>>>> 741d01a0

def _create_and_operate_provider(args: argparse.Namespace, build_config: BuildConfig, leader: bool = False):
    """
    Internal. Simple wrapper initiating and executing a provider, based on the arguments.
    """
    provider: BaseNatsProvider = getattr(AllProviders, args.provider)(
        nats_server=args.server,
        nats_pool=args.pool,
        build_config=build_config,
        provider_config_key=args.provider,
        interactive_mode=not args.non_interactive,
        shutdown_subject=args.shutdown_subject,
        # The provider leader(s) is in charge of updating the interlink provider on pool build-config and resources
        leader=leader,
        resources=Resources(
            cpu=args.cpu,
            memory=args.memory,
            pods=args.pods,
            gpus=args.gpus,
        )
    )

    loop = asyncio.get_event_loop()
    loop.add_signal_handler(SIGINT, provider.maybe_stop)
    loop.add_signal_handler(SIGTERM, provider.maybe_stop)
    loop.run_until_complete(provider.main_loop())


def main():
    parser = ArgumentParser(
        prog="natsprovider",
        description="Provide interLink computing resources through NATS",
        epilog="(c) Istituto Nazionale di Fisica Nucleare 2024. MIT Licence.",
    )

    parser.add_argument(
        "--version", "-v",
        help="Prints the version and exits",
        action="store_true"
    )

    parser.add_argument(
        "--generate-config",
        help="Generate the build configuration dictionary with default values to stdout",
        action="store_true"
    )

    parser.add_argument(
        "provider",
        choices=[k for k in AllProviders.__dict__.keys() if '_' not in k],
        help="Name of the provider to configure"
    )

    parser.add_argument(
        "--server", "-s",
        default=cfg.NATS_SERVER,
        help="NATS server with format `nats://<IP or FQDN>:<port>`",
    )

    parser.add_argument(
        "--pool", "-q",
        default="default-pool",
        help="NATS pool or ResourceFlavor defining the NATS subject",
    )

    parser.add_argument(
        "--shutdown-subject", "-k",
        default="*",
        help="NATS subject triggering a shutdown (and possibly a restart) of this service",
    )

    parser.add_argument(
        "--verbose", "-V",
        default=cfg.DEBUG,
        help="Enhance verbosity of the log",
        action='store_true',
    )

    parser.add_argument(
        "--non-interactive", "-b",
        help="Exits immediately on Ctrl-C instead of printing statistics and requesting for confirmation",
        action='store_true',
    )

    parser.add_argument(
        "--build-config", "-f",
        help="Path to a file defining the build config. Defaults to /etc/interlink/build.conf",
        default=None,
    )

    parser.add_argument(
        "--cpu",
        type=str,
        help="Number of CPUs made available through the interlink protocol, overrides provider assessment (if any).",
        default=None,
    )

    parser.add_argument(
        "--memory",
        type=str,
        help="RAM memory available through the interlink protocol, overrides provider assessment (if any).",
        default=None,
    )

    parser.add_argument(
        "--pods",
        type=str,
        help="Max number of pods executable, overrides provider assessment (if any).",
        default=None,
    )

    parser.add_argument(
        "--gpus",
        type=str,
        help="Max number of nVidia GPUs available through interlink, overrides provider assessment (if any).",
        default=None,
    )

    parser.add_argument(
        "--responders",
        type=int,
        help="Number of nats responders (processes) to execute for load balancing.",
        default=1,
    )

    args = parser.parse_args()

    if args.version:
        print(__version__)
        exit(0)

    if args.generate_config:
        print(BuildConfig())
        exit(0)


    log_format = '%(asctime)-22s %(name)-10s %(levelname)-8s %(message)-90s'
    logging.basicConfig(
        format=log_format,
        level=logging.DEBUG if args.verbose else logging.INFO,
    )
    logging.debug("Enabled debug mode.")

    if any([letter not in string.ascii_lowercase + '-' for letter in args.pool]):
        raise ValueError(f"Invalid pool `{args.pool}`: pool names can only include lower-case letters.")

    build_config = BuildConfig.from_file(args.build_config)

    additional_responders = []
    if args.responders > 1:
        for i_responder in range(args.responders - 1):
            p = Process(target=_create_and_operate_provider, args=(args, build_config))
            additional_responders.append(p)
            p.start()

    # Main instance
    _create_and_operate_provider(args, build_config, leader=True)

    for p in additional_responders:
        p.join()



if __name__ == '__main__':
    import sys
    sys.exit(main())<|MERGE_RESOLUTION|>--- conflicted
+++ resolved
@@ -27,20 +27,9 @@
         return PodmanProvider(**kwargs)
 
     @staticmethod
-<<<<<<< HEAD
-    def interlink(**kwargs):
-        from .kubernetesprovider.KubernetesProvider import KubernetesProvider
-        return KubernetesProvider(**kwargs)
-
-    @staticmethod
-    def slurm(**kwargs):
-        from .slurmprovider.SlurmProvider import SlurmProvider
-        return SlurmProvider(**kwargs)
-=======
     def kubernetes(**kwargs):
         from .kubernetesprovider.KubernetesProvider import KubernetesProvider
         return KubernetesProvider(**kwargs)
->>>>>>> 741d01a0
 
 def _create_and_operate_provider(args: argparse.Namespace, build_config: BuildConfig, leader: bool = False):
     """
