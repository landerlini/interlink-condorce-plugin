[build-system]
requires = ["pdm-backend"]
build-backend = "pdm.backend"

[tool.pdm.version]
source = "file"
path = "natsprovider/__main__.py"


[project]
name = "interlink-nats-plugin"
dynamic = ["version"]
authors = [
    {name = "Lucio Anderlini", email = "Lucio.Anderlini@fi.infn.it"}
]
description = "Interlink submitter for multiple compute backends"
readme = "README.md"
requires-python = ">=3.9.18"
classifiers = [
    "Programming Language :: Python :: 3",
    "License :: OSI Approved :: Apache 2 License",
    "Operating System :: OS Independent",
]

dependencies = [
    "fastapi",
    "pyyaml",
    "nats-py",
    "orjson",
    "kubernetes",
    "tomli",
    "aiohttp",
    "redis",
<<<<<<< HEAD
=======
    "prometheus_client",
>>>>>>> 741d01a0
]

[project.optional-dependencies]
test = ["pytest", "podman", "htcondor", "slurm"]
podman = ["podman"]
condor = ["htcondor"]
slurm = ["slurm"]

[project.scripts]
interlink = "natsprovider:__main__.main"

[project.urls]
Homepage = "https://github.com/landerlini/interlink-condorce-plugin"
Issues = "https://github.com/landerlini/interlink-condorce-plugin/issues"<|MERGE_RESOLUTION|>--- conflicted
+++ resolved
@@ -31,10 +31,7 @@
     "tomli",
     "aiohttp",
     "redis",
-<<<<<<< HEAD
-=======
     "prometheus_client",
->>>>>>> 741d01a0
 ]
 
 [project.optional-dependencies]
