--- conflicted
+++ resolved
@@ -19,8 +19,5 @@
   "htcondor" \
   "podman" \
   "pytest" \
-<<<<<<< HEAD
-=======
   "aiohttp" \
->>>>>>> 41681e90
   "redis"
